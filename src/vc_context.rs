use std::iter;
use std::cmp::Ordering; // Import Ordering for comparison

use ark_bls12_381::fr::Fr;
use ark_bls12_381::Bls12_381;
use ark_bls12_381::G1Projective as G1;
use ark_bls12_381::G2Projective as G2;
use ark_ec::pairing::Pairing;
use ark_ec::Group;
use ark_ff::fields::FftField;
use ark_ff::fields::Field;
use ark_ff::Zero;
use ark_serialize::CanonicalDeserialize;
use ark_serialize::CanonicalSerialize;
use ark_std::iterable::Iterable;

use crate::poly::compute_unity;
use crate::poly::poly_delta;
use crate::poly::poly_evaluate;
use crate::poly::poly_fft;
use crate::poly::poly_ifft;
use crate::poly::poly_interpolate;
use crate::poly::poly_zero;
use crate::vc_parameter::VcParameter;

/// Precomputed context in VC
#[derive(Clone, CanonicalSerialize, CanonicalDeserialize)]
pub struct VcContext {
    pub n: usize,
    pub logn: usize,
    /// n as a field element
    pub nf: Fr,
    /// Root of unity w^0, w^1, ..., w^(n-1)
    pub unity: Vec<Fr>,
    /// Group element L_0, L_1, ..., L_(n-1), as described in the paper
    pub gl: Vec<G1>,
    /// Group element L'_0, L'_1, ..., L'_(n-1), as described in the paper
    pub gll: Vec<G1>,
}

impl VcContext {
    pub fn new(vc_p: &VcParameter, logn: usize) -> VcContext {
        let n = 1 << logn;
        let gs = &vc_p.gs1;

        assert!(n <= vc_p.n);
        assert!(logn <= Fr::TWO_ADICITY as usize);
        let unity: Vec<Fr> = compute_unity(n);

        let mut gl: Vec<G1> = (0..n).map(|i| gs[n - i - 1]).collect();
        poly_fft(&unity, &mut gl, n);

        let mut gll: Vec<G1> = (0..n - 1)
            .map(|i| gs[n - i - 2] * Fr::from((i + 1) as u32))
            .chain(iter::once(G1::zero()))
            .collect();
        poly_fft(&unity, &mut gll, n);

        VcContext {
            n,
            logn,
            nf: Fr::from(n as u32),
            unity,
            gl,
            gll,
        }
    }

    /// Single-point verification
    pub fn verify(&self, vc_p: &VcParameter, gc: G1, index: usize, value: Fr, gq: G1) -> bool {
        let n = self.n;
        let unity = &self.unity;
        let gs2 = &vc_p.gs2;
        let step = unity.len() / n;

        let lhs = Bls12_381::pairing(gq, gs2[1] - G2::generator() * unity[index * step]);
        let rhs = Bls12_381::pairing(gc - G1::generator() * value, G2::generator());

        lhs == rhs
    }

    /// Multi-point verification
    pub fn verify_multi(
        &self,
        vc_p: &VcParameter,
        gc: G1,
        index: &[usize],
        value: &[Fr],
        gq: G1,
    ) -> bool {
        let n = self.n;
        let unity = &self.unity;
        let gs1 = &vc_p.gs1;
        let gs2 = &vc_p.gs2;
        let step = unity.len() / n;

        let x = &index.iter().map(|i| unity[*i * step]).collect::<Vec<Fr>>();
        let z = poly_zero(unity, x);
        let lag = poly_interpolate(unity, x, value);

        let lhs = Bls12_381::pairing(gq, (0..z.len()).map(|i| gs2[i] * z[i]).sum::<G2>());
        let rhs = Bls12_381::pairing(
            gc - (0..lag.len()).map(|i| gs1[i] * lag[i]).sum::<G1>(),
            G2::generator(),
        );

        lhs == rhs
    }

    /// Build a commitment and witnesses from v
    pub fn build_commitment(&self, v: &[Fr]) -> (G1, Vec<G1>) {
        let n = v.len();
        assert!(self.n == n);

        let nf = self.nf;
        let unity = &self.unity;
        let gl = &self.gl;
        let gll = &self.gll;
        let step = unity.len() / n;

        let mut a: Vec<Fr> = (0..n).map(|i| v[i] * unity[i * step] / nf).collect();
        let mut b: Vec<G1> = (0..n)
            .map(|i| gl[i] * (v[i] * unity[i * step] / nf))
            .collect();
        let gc = b.iter().sum();
        poly_fft(unity, &mut a, n);
        poly_fft(unity, &mut b, n);
        let tau: Vec<Fr> = (0..n)
            .map(|i| (nf - Fr::from((i * 2 + 1) as u32)) / Fr::from(2))
            .collect();
        a = a.into_iter().zip(&tau).map(|(i, j)| i * j).collect();
        b = b.into_iter().zip(&tau).map(|(i, j)| i * j).collect();
        poly_ifft(unity, &mut a, n);
        poly_ifft(unity, &mut b, n);
        a = a
            .into_iter()
            .zip(unity.iter().step_by(step))
            .map(|(i, j)| i * (Fr::ONE / j))
            .collect();
        b = b
            .into_iter()
            .zip(unity.iter().step_by(step))
            .map(|(i, j)| i * (Fr::ONE / j))
            .collect();

        let gq: Vec<G1> = (0..n)
            .map(|i| gll[i] * (v[i] * unity[i * step] / nf) + gl[i] * a[i] - b[i])
            .collect();

        (gc, gq)
    }

    /// Update commitment with a new delta
    pub fn update_commitment(&self, gc: G1, index: usize, value: Fr) -> G1 {
        let n = self.n;
        let nf = self.nf;
        let unity = &self.unity;
        let step = unity.len() / n;
        let gl = &self.gl;

        gc + gl[index] * (value * unity[index * step] / nf)
    }

<<<<<<< HEAD
    pub fn update_witness_batchpub(
        &self,
        alpha: &[usize], // Indices of the proofs
        gq: &[G1],       // The G1 elements corresponding to the proofs
        beta: &[usize],  // Indices of the modifications
        value: &[Fr],    // The Fr elements corresponding to the modifications
    ) -> () {
    
        // Sorting the indices if necessary
        let mut sorted_alpha = alpha.to_vec();
        let mut sorted_beta = beta.to_vec();
        sorted_alpha.sort_unstable();
        sorted_beta.sort_unstable();
    
        // Partition into matching and differing indices
        let mut common_alpha = Vec::new();  // For matching alpha indices
        let mut common_beta = Vec::new();   // For matching beta indices
        let mut alpha_extra = Vec::new();   // For extra alpha indices
        let mut beta_extra = Vec::new();    // For extra beta indices
    
        let mut i = 0;
        let mut j = 0;
    
        // Finding matching and extra indices
        while i < sorted_alpha.len() && j < sorted_beta.len() {
            match sorted_alpha[i].cmp(&sorted_beta[j]) {
                Ordering::Equal => {
                    common_alpha.push(sorted_alpha[i]);
                    common_beta.push(sorted_beta[j]);
                    i += 1;
                    j += 1;
                }
                Ordering::Less => {
                    alpha_extra.push(sorted_alpha[i]);
                    i += 1;
                }
                Ordering::Greater => {
                    beta_extra.push(sorted_beta[j]);
                    j += 1;
                }
            }
        }
    
        // Add remaining elements
        while i < sorted_alpha.len() {
            alpha_extra.push(sorted_alpha[i]);
            i += 1;
        }
        while j < sorted_beta.len() {
            beta_extra.push(sorted_beta[j]);
            j += 1;
        }
    
        // Handle the different cases
        
        self.update_witness_batch_equal(&common_alpha, gq, &common_beta, value);
        
        self.update_witnesses_batch_different(&common_alpha, gq, &beta_extra, value);
        
        self.update_witnesses_batch_different(&alpha_extra, gq, beta, value);
            
    }

    
    pub fn update_witness_batch_equal(
        &self,
        alpha: &[usize],
        gq: &[G1],
        beta: &[usize],
        value: &[Fr],
    ) -> () {
        println!("Equal");

    }

    /// Update witnesses given updates (\alpha, \beta)
    /// elements in \alpha must be different from index
    /// Test TBD
=======
    /// Update witnesses `gq` with index array `alpha`
    /// given updates on index `beta` and delta value `value`
    /// elements in `beta` must be different from `alpha`
>>>>>>> 3f7f39c2
    pub fn update_witnesses_batch_different(
        &self,
        alpha: &[usize],
        gq: &[G1],
        beta: &[usize],
        value: &[Fr],
    ) -> Vec<G1> {
        let nf = &self.nf;
        let unity = &self.unity;

        let walpha = alpha.iter().map(|i| unity[*i]).collect::<Vec<Fr>>();
        let wbeta = beta.iter().map(|i| unity[*i]).collect::<Vec<Fr>>();

        let z = poly_zero(unity, &wbeta);

        let zz = z
            .iter()
            .skip(1)
            .enumerate()
            .map(|(i, x)| x * &Fr::from((i + 1) as u32))
            .collect::<Vec<Fr>>();

        let zwalpha = poly_evaluate(unity, &z, &walpha);
        let zzwbeta = poly_evaluate(unity, &zz, &wbeta);

        let ya: Vec<Fr> = value
            .iter()
            .zip(wbeta.iter().zip(zzwbeta.iter()))
            .map(|(v, (u, a))| v * u / nf * a)
            .collect();
        let yb: Vec<G1> = ya
            .iter()
            .enumerate()
            .map(|(i, v)| self.gl[beta[i]] * v)
            .collect();

        let ha = poly_interpolate(&self.unity, &wbeta, &ya);
        let hb = poly_interpolate(&self.unity, &wbeta, &yb);

        let evala = poly_evaluate(&self.unity, &ha, &walpha);
        let evalb = poly_evaluate(&self.unity, &hb, &walpha);

        let lindex = alpha.iter().map(|i| self.gl[*i]);
        gq.iter()
            .zip(evala.iter().zip(evalb.iter()))
            .zip(zwalpha.iter().zip(lindex))
            .map(|((g, (a, b)), (z, l))| g + l * (a / z) - *b * (Fr::ONE / z))
            .collect()
    }

    /// Produce a multi-proof given a list of proofs
    pub fn aggregate_proof(&self, index: &[usize], gq: &[G1]) -> G1 {
        let n = self.n;
        let unity = &self.unity;
        let step = unity.len() / n;
        let x = &index.iter().map(|i| unity[*i * step]).collect::<Vec<Fr>>();
        let d = poly_delta(unity, x);
        (0..index.len()).map(|i| gq[i] * (Fr::ONE / d[i])).sum()
    }
}

#[cfg(test)]
mod tests {
    use ark_ff::Field;

    use super::*;
    use crate::vc_parameter::tests::test_parameter;

    #[test]
    fn test_vc_context_new() {
        let (_s, vc_p) = test_parameter();
        let vc_c = VcContext::new(&vc_p, vc_p.logn);

        let n = vc_c.n;
        let gs1 = &vc_p.gs1;
        let unity = &vc_c.unity;
        let step = unity.len() / n;

        let mut gl: Vec<G1> = Vec::with_capacity(n);
        for i in 0..n {
            let mut x_power = Fr::ONE;
            gl.push(G1::zero());
            for j in 0..n {
                gl[i] += gs1[n - j - 1] * x_power;
                x_power *= unity[i * step];
            }
        }

        assert_eq!(gl, vc_c.gl);

        let mut gll: Vec<G1> = Vec::with_capacity(n);
        for i in 0..n {
            let mut x_power = Fr::ONE;
            gll.push(G1::zero());
            for j in 0..n - 1 {
                gll[i] += gs1[n - j - 2] * (Fr::from((j + 1) as u32) * x_power);
                x_power *= unity[i * step];
            }
        }

        assert_eq!(gll, vc_c.gll);
    }

    #[test]
    fn test_vc_context_commitment() {
        let (s, vc_p) = test_parameter();
        let vc_c = VcContext::new(&vc_p, 1);
        let n = vc_c.n;
        let v = [0, 1].map(Fr::from);
        let unity = &vc_c.unity;
        let step = unity.len() / n;

        let (gc, gq) = vc_c.build_commitment(&v);
        assert_eq!(
            gc,
            G1::generator()
                * (s * (Fr::ONE / (unity[step] - unity[0])) - (Fr::ONE / (unity[step] - unity[0])))
        );
        assert_eq!(
            gq[0],
            G1::generator() * (Fr::ONE / (unity[step] - unity[0]))
        );
        assert!(vc_c.verify(&vc_p, gc, 0, v[0], gq[0]));
        assert!(vc_c.verify(&vc_p, gc, 1, v[1], gq[1]));
    }

    #[test]
    fn test_vc_context_verify() {
        let (_s, vc_p) = test_parameter();
        let vc_c = VcContext::new(&vc_p, vc_p.logn);
        let v = [1, 4, 5, 2, 3, 6, 7, 0].map(Fr::from);

        let n = vc_c.n;
        let (gc, gq) = vc_c.build_commitment(&v);
        for i in 0..n {
            assert!(vc_c.verify(&vc_p, gc, i, v[i], gq[i]));
        }
        for i in 0..n {
            assert!(!vc_c.verify(&vc_p, gc, i, v[i] + Fr::ONE, gq[i]));
        }
    }

    #[test]
    fn test_vc_context_verify_multi() {
        let (_s, vc_p) = test_parameter();
        let vc_c = VcContext::new(&vc_p, vc_p.logn);
        let v = [1, 4, 5, 2, 3, 6, 7, 0].map(Fr::from);

        let (gc, gq) = vc_c.build_commitment(&v);
        let gqq = vc_c.aggregate_proof(&[0, 1, 2], &gq[0..=2]);
        assert!(vc_c.verify_multi(&vc_p, gc, &[0, 1, 2], &v[0..=2], gqq));

        let (gc, gq) = vc_c.build_commitment(&v);
        let gqq = vc_c.aggregate_proof(&[1, 2, 3], &gq[1..=3]);
        assert!(vc_c.verify_multi(&vc_p, gc, &[1, 2, 3], &v[1..=3], gqq));

        let (gc, gq) = vc_c.build_commitment(&v);
        let gqq = vc_c.aggregate_proof(&[1, 2, 3, 4], &gq[1..=4]);
        assert!(vc_c.verify_multi(&vc_p, gc, &[1, 2, 3, 4], &v[1..=4], gqq));

        let index = [3, 4, 5, 6];
        let gqq = vc_c.aggregate_proof(&index, &gq[3..=6]);
        assert!(vc_c.verify_multi(&vc_p, gc, &index, &v[3..=6], gqq));

        let index = [0, 1, 2, 3, 4, 5, 6];
        let gqq = vc_c.aggregate_proof(&index, &gq[0..=6]);
        assert!(vc_c.verify_multi(&vc_p, gc, &index, &v[0..=6], gqq));
    }

<<<<<<< HEAD
    //Test for update_witness_batch
    #[test]
    fn test_update_witness_batchpub() {
        

        // Further assertions can be added depending on the behavior you want to test
        // such as checking which cases were executed, if the result is correct, etc.
=======
    #[test]
    fn test_update_witnesses_batch_different() {
        let (_s, vc_p) = test_parameter();
        let vc_c = VcContext::new(&vc_p, vc_p.logn);
        let v = [1, 4, 5, 2, 3, 6, 7, 0].map(Fr::from);
        let vd = [11, 4, 25, 2, 3, 6, 7, 0].map(Fr::from);

        let (gc, gq) = vc_c.build_commitment(&v);
        let (gcd, _gqd) = vc_c.build_commitment(&vd);

        // Set up the indices for alpha and beta
        let alpha = [1, 3, 5];
        let beta = [0, 2];
        let gq = [gq[1], gq[3], gq[5]];
        let delta_value = [Fr::from(10), Fr::from(20)];

        // Update witnesses using batch different update
        let updated_gq = vc_c.update_witnesses_batch_different(&alpha, &gq, &beta, &delta_value);
        let gc = vc_c.update_commitment(gc, beta[0], delta_value[0]);
        let gc = vc_c.update_commitment(gc, beta[1], delta_value[1]);

        assert!(gc == gcd);
        // Verify that the updated witnesses are correct
        for i in 0..alpha.len() {
            assert!(vc_c.verify(&vc_p, gc, alpha[i], v[alpha[i]], updated_gq[i]));
        }
>>>>>>> 3f7f39c2
    }
}<|MERGE_RESOLUTION|>--- conflicted
+++ resolved
@@ -161,7 +161,6 @@
         gc + gl[index] * (value * unity[index * step] / nf)
     }
 
-<<<<<<< HEAD
     pub fn update_witness_batchpub(
         &self,
         alpha: &[usize], // Indices of the proofs
@@ -237,14 +236,9 @@
 
     }
 
-    /// Update witnesses given updates (\alpha, \beta)
-    /// elements in \alpha must be different from index
-    /// Test TBD
-=======
     /// Update witnesses `gq` with index array `alpha`
     /// given updates on index `beta` and delta value `value`
     /// elements in `beta` must be different from `alpha`
->>>>>>> 3f7f39c2
     pub fn update_witnesses_batch_different(
         &self,
         alpha: &[usize],
@@ -414,7 +408,6 @@
         assert!(vc_c.verify_multi(&vc_p, gc, &index, &v[0..=6], gqq));
     }
 
-<<<<<<< HEAD
     //Test for update_witness_batch
     #[test]
     fn test_update_witness_batchpub() {
@@ -422,7 +415,8 @@
 
         // Further assertions can be added depending on the behavior you want to test
         // such as checking which cases were executed, if the result is correct, etc.
-=======
+    }
+    
     #[test]
     fn test_update_witnesses_batch_different() {
         let (_s, vc_p) = test_parameter();
@@ -449,6 +443,5 @@
         for i in 0..alpha.len() {
             assert!(vc_c.verify(&vc_p, gc, alpha[i], v[alpha[i]], updated_gq[i]));
         }
->>>>>>> 3f7f39c2
     }
 }