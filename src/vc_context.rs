use std::iter;

use ark_bls12_381::fr::Fr;
use ark_bls12_381::Bls12_381;
use ark_bls12_381::G1Projective as G1;
use ark_bls12_381::G2Projective as G2;
use ark_ec::pairing::Pairing;
use ark_ec::Group;
use ark_ff::fields::FftField;
use ark_ff::fields::Field;
use ark_ff::Zero;
use ark_serialize::CanonicalDeserialize;
use ark_serialize::CanonicalSerialize;
use ark_std::iterable::Iterable;

use crate::poly::compute_unity;
use crate::poly::poly_delta;
use crate::poly::poly_evaluate;
use crate::poly::poly_fft;
use crate::poly::poly_ifft;
use crate::poly::poly_interpolate;
use crate::poly::poly_zero;
use crate::vc_parameter::VcParameter;

/// Precomputed context in VC
#[derive(Clone, CanonicalSerialize, CanonicalDeserialize)]
pub struct VcContext {
    pub n: usize,
    pub logn: usize,
    /// n as a field element
    pub nf: Fr,
    /// Root of unity w^0, w^1, ..., w^(n-1)
    pub unity: Vec<Fr>,
    /// Group element L_0, L_1, ..., L_(n-1), as described in the paper
    pub gl: Vec<G1>,
    /// Group element L'_0, L'_1, ..., L'_(n-1), as described in the paper
    pub gll: Vec<G1>,
}

impl VcContext {
    pub fn new(vc_p: &VcParameter, logn: usize) -> VcContext {
        let n = 1 << logn;
        let gs = &vc_p.gs1;

        assert!(n <= vc_p.n);
        assert!(logn <= Fr::TWO_ADICITY as usize);
        let unity: Vec<Fr> = compute_unity(n << 1);

        let mut gl: Vec<G1> = (0..n).map(|i| gs[n - i - 1]).collect();
        poly_fft(&unity, &mut gl, n);

        let mut gll: Vec<G1> = (0..n - 1)
            .map(|i| gs[n - i - 2] * Fr::from((i + 1) as u32))
            .chain(iter::once(G1::zero()))
            .collect();
        poly_fft(&unity, &mut gll, n);

        VcContext {
            n,
            logn,
            nf: Fr::from(n as u32),
            unity,
            gl,
            gll,
        }
    }

    /// Single-point verification
    pub fn verify(&self, vc_p: &VcParameter, gc: G1, index: usize, value: Fr, gq: G1) -> bool {
        let n = self.n;
        let unity = &self.unity;
        let gs2 = &vc_p.gs2;
        let step = unity.len() / n;

        let lhs = Bls12_381::pairing(gq, gs2[1] - G2::generator() * unity[index * step]);
        let rhs = Bls12_381::pairing(gc - G1::generator() * value, G2::generator());

        lhs == rhs
    }

    /// Multi-point verification
    pub fn verify_multi(
        &self,
        vc_p: &VcParameter,
        gc: G1,
        index: &[usize],
        value: &[Fr],
        gq: G1,
    ) -> bool {
        let n = self.n;
        let unity = &self.unity;
        let gs1 = &vc_p.gs1;
        let gs2 = &vc_p.gs2;
        let step = unity.len() / n;

        let x = &index.iter().map(|i| unity[*i * step]).collect::<Vec<Fr>>();
        let z = poly_zero(unity, x);
        let lag = poly_interpolate(unity, x, value);

        let lhs = Bls12_381::pairing(gq, (0..z.len()).map(|i| gs2[i] * z[i]).sum::<G2>());
        let rhs = Bls12_381::pairing(
            gc - (0..lag.len()).map(|i| gs1[i] * lag[i]).sum::<G1>(),
            G2::generator(),
        );

        lhs == rhs
    }

    /// Build a commitment and witnesses from v
    pub fn build_commitment(&self, v: &[Fr]) -> (G1, Vec<G1>) {
        let n = v.len();
        assert!(self.n == n);

        let nf = self.nf;
        let unity = &self.unity;
        let gl = &self.gl;
        let gll = &self.gll;
        let step = unity.len() / n;

        let mut a: Vec<Fr> = (0..n).map(|i| v[i] * unity[i * step] / nf).collect();
        let mut b: Vec<G1> = (0..n)
            .map(|i| gl[i] * (v[i] * unity[i * step] / nf))
            .collect();
        let gc = b.iter().sum();
        poly_fft(unity, &mut a, n);
        poly_fft(unity, &mut b, n);
        let tau: Vec<Fr> = (0..n)
            .map(|i| (nf - Fr::from((i * 2 + 1) as u32)) / Fr::from(2))
            .collect();
        a = a.into_iter().zip(&tau).map(|(i, j)| i * j).collect();
        b = b.into_iter().zip(&tau).map(|(i, j)| i * j).collect();
        poly_ifft(unity, &mut a, n);
        poly_ifft(unity, &mut b, n);
        a = a
            .into_iter()
            .zip(unity.iter().step_by(step))
            .map(|(i, j)| i * (Fr::ONE / j))
            .collect();
        b = b
            .into_iter()
            .zip(unity.iter().step_by(step))
            .map(|(i, j)| i * (Fr::ONE / j))
            .collect();

        let gq: Vec<G1> = (0..n)
            .map(|i| gll[i] * (v[i] * unity[i * step] / nf) + gl[i] * a[i] - b[i])
            .collect();

        (gc, gq)
    }

    /// Update commitment with a new delta
    pub fn update_commitment(&self, gc: G1, index: usize, value: Fr) -> G1 {
        let n = self.n;
        let nf = self.nf;
        let unity = &self.unity;
        let step = unity.len() / n;
        let gl = &self.gl;

        gc + gl[index] * (value * unity[index * step] / nf)
    }

    pub fn update_witnesses_batch(
        &self,
        alpha: &[usize], // Indices of the proofs
        gq: &[G1],       // The G1 elements corresponding to the proofs
        beta: &[usize],  // Indices of the modifications
        value: &[Fr],    // The Fr elements corresponding to the modifications
    ) -> Vec<G1> {
        // Always sorting alpha and beta at the beginning
        let mut sorted_alpha: Vec<_> = alpha.iter().zip(0..alpha.len()).collect();
        let mut sorted_beta: Vec<_> = beta.iter().zip(0..beta.len()).collect();
        sorted_alpha.sort_by(|a, b| a.0.cmp(b.0));
        sorted_beta.sort_by(|a, b| a.0.cmp(b.0));

        let mut common_alpha = Vec::new(); // For matching alpha indices
        let mut common_beta = Vec::new(); // For matching beta indices
        let mut alpha_extra = Vec::new(); // For extra alpha indices
        let mut beta_extra = Vec::new(); // For extra beta indices

        let mut i = 0;
        let mut j = 0;

        // Optimized loop for partitioning alpha and beta
        while i < sorted_alpha.len() && j < sorted_beta.len() {
            if sorted_alpha[i].0 == sorted_beta[j].0 {
                common_alpha.push(sorted_alpha[i]);
                common_beta.push(sorted_beta[j]);
                i += 1;
                j += 1;
            } else if sorted_alpha[i].0 < sorted_beta[j].0 {
                alpha_extra.push(sorted_alpha[i]);
                i += 1;
            } else {
                beta_extra.push(sorted_beta[j]);
                j += 1;
            }
        }

        // Add remaining elements from `alpha` and `beta`
        if i < sorted_alpha.len() {
            alpha_extra.extend_from_slice(&sorted_alpha[i..]);
        }
        if j < sorted_beta.len() {
            beta_extra.extend_from_slice(&sorted_beta[j..]);
        }

        let mut result = gq.to_vec();

        if !common_alpha.is_empty() {
            let m_alpha = common_alpha
                .iter()
                .map(|(x, _)| **x)
                .collect::<Vec<usize>>();
            let m_gq = common_alpha
                .iter()
                .map(|(_, y)| result[*y])
                .collect::<Vec<G1>>();
            let m_value = common_beta
                .iter()
                .map(|(_, x)| value[*x])
                .collect::<Vec<Fr>>();
            let updated_gq = self.update_witnesses_batch_same(&m_alpha, &m_gq, &m_value);
            for i in common_alpha.iter().zip(updated_gq.iter()) {
                result[i.0.1] = *i.1;
            }
            if !beta_extra.is_empty() {
                let m_alpha = common_alpha
                    .iter()
                    .map(|(x, _)| **x)
                    .collect::<Vec<usize>>();
                let m_gq = common_alpha
                    .iter()
                    .map(|(_, y)| result[*y])
                    .collect::<Vec<G1>>();
                let m_beta = beta_extra.iter().map(|(x, _)| **x).collect::<Vec<usize>>();
                let m_value = beta_extra
                    .iter()
                    .map(|(_, x)| value[*x])
                    .collect::<Vec<Fr>>();
                let updated_gq =
                    self.update_witnesses_batch_different(&m_alpha, &m_gq, &m_beta, &m_value);
                for i in common_alpha.iter().zip(updated_gq.iter()) {
                    result[i.0.1] = *i.1;
                }
            }
        }

        if !alpha_extra.is_empty() {
            let m_alpha = alpha_extra.iter().map(|(x, _)| **x).collect::<Vec<usize>>();
            let m_gq = alpha_extra
                .iter()
                .map(|(_, y)| result[*y])
                .collect::<Vec<G1>>();
            let m_beta = beta;
            let m_value = value;
            let updated_gq =
                self.update_witnesses_batch_different(&m_alpha, &m_gq, m_beta, m_value);
            for i in alpha_extra.iter().zip(updated_gq.iter()) {
                result[i.0.1] = *i.1;
            }
        }

        // Return the final result vector after all updates
        result
    }

    pub fn update_witnesses_batch_same(&self, alpha: &[usize], gq: &[G1], value: &[Fr]) -> Vec<G1> {
        let nf = &self.nf;
        let unity = &self.unity;
<<<<<<< HEAD

        //Compute coefficients of zeroing polynomial
        let walpha = alpha.iter().map(|i| unity[*i]).collect::<Vec<Fr>>();
=======
        let step = unity.len() / self.n;

        //Compute coefficients of zeroing polynomial
        let walpha = alpha.iter().map(|i| unity[*i * step]).collect::<Vec<Fr>>();
>>>>>>> 009f1125
        let g = poly_zero(unity, &walpha);

        //The derivative of the zeroing polynomial
        let g_prime = g
            .iter()
            .skip(1)
            .enumerate()
            .map(|(i, x)| x * &Fr::from((i + 1) as u32))
            .collect::<Vec<Fr>>();

        //Derivative of the derivative of the zeroing polynomial
        let g_double_prime = g_prime
            .iter()
            .skip(1)
            .enumerate()
            .map(|(i, x)| x * &Fr::from((i + 1) as u32))
            .collect::<Vec<Fr>>();

        // Evaluate g' and g'' at the alpha points
        let g_prime_walpha = poly_evaluate(unity, &g_prime, &walpha);
        let g_double_prime_walpha = poly_evaluate(unity, &g_double_prime, &walpha);

        //Compute ya and yb with the first derivative of the zeroing polynomial
        let y_g_prime_a: Vec<Fr> = value
            .iter()
            .zip(walpha.iter().zip(g_prime_walpha.iter()))
            .map(|(v, (u, a))| v * u / nf * a)
            .collect();

        let y_g_prime_b: Vec<G1> = y_g_prime_a
            .iter()
            .enumerate()
            .map(|(i, v)| self.gl[alpha[i]] * v)
            .collect();

        //Compute ya and yb with the second derivative of the zeroing polynomial
        let y_g_double_prime_a: Vec<Fr> = value
            .iter()
            .zip(walpha.iter().zip(g_double_prime_walpha.iter()))
            .map(|(v, (u, a))| v * u / nf * a)
            .collect();

        let y_g_double_prime_b: Vec<G1> = y_g_double_prime_a
            .iter()
            .enumerate()
            .map(|(i, v)| self.gl[alpha[i]] * v)
            .collect();

        //Interpolate the polynomial to get ha and hb
        let h_a = poly_interpolate(&self.unity, &walpha, &y_g_prime_a);
        let h_b = poly_interpolate(&self.unity, &walpha, &y_g_prime_b);

        //Derivative of polinomial ha and hb
        let h_a_prime: Vec<Fr> = h_a
            .iter()
            .skip(1)
            .enumerate()
            .map(|(i, x)| x * &Fr::from((i + 1) as u32))
            .collect::<Vec<Fr>>();

        let h_b_prime: Vec<G1> = h_b
            .iter()
            .skip(1)
            .enumerate()
            .map(|(i, x)| *x * Fr::from((i + 1) as u32))
            .collect();

        //Compute coefficients of the derivate of ha and hb
        let eval_ha_prime = poly_evaluate(&self.unity, &h_a_prime, &walpha);
        let eval_hb_prime = poly_evaluate(&self.unity, &h_b_prime, &walpha);

        //Compute the first terms of the update
        let a_numerator: Vec<Fr> = eval_ha_prime
            .iter()
            .zip(y_g_double_prime_a.iter())
            .map(|(ha, y)| *ha - (*y / Fr::from(2u32)))
            .collect();

        let b_numerator: Vec<G1> = eval_hb_prime
            .iter()
            .zip(y_g_double_prime_b.iter())
            .map(|(hb, yb)| hb - (*yb * (Fr::ONE / Fr::from(2u32))))
            .collect();

        // Collect lindex into a Vec<G1>
        let lindex = alpha.iter().map(|i| self.gl[*i]);
        let nq: Vec<G1> = gq
            .iter()
            .zip(a_numerator.iter().zip(b_numerator.iter()))
            .zip(g_prime_walpha.iter().zip(lindex))
            .map(|((g, (a, b)), (z, l))| g + l * (a / z) - *b * (Fr::ONE / z))
            .collect();

<<<<<<< HEAD
        let llindex = alpha.iter().map(|i| self.gll[*i] * (unity[*i] / nf));
=======
        let llindex = alpha.iter().map(|i| self.gll[*i] * (unity[*i * step] / nf));
>>>>>>> 009f1125
        nq.iter()
            .zip(llindex.zip(value.iter()))
            .map(|(n, (l, v))| n + l * v)
            .collect()
    }

    /// Update witnesses `gq` with index array `alpha`
    /// given updates on index `beta` and delta value `value`
    /// elements in `beta` must be different from `alpha`
    pub fn update_witnesses_batch_different(
        &self,
        alpha: &[usize],
        gq: &[G1],
        beta: &[usize],
        value: &[Fr],
    ) -> Vec<G1> {
        let nf = &self.nf;
        let unity = &self.unity;
        let step = unity.len() / self.n;

        let walpha = alpha.iter().map(|i| unity[*i * step]).collect::<Vec<Fr>>();
        let wbeta = beta.iter().map(|i| unity[*i * step]).collect::<Vec<Fr>>();

        let z = poly_zero(unity, &wbeta);

        let zz = z
            .iter()
            .skip(1)
            .enumerate()
            .map(|(i, x)| x * &Fr::from((i + 1) as u32))
            .collect::<Vec<Fr>>();

        let zwalpha = poly_evaluate(unity, &z, &walpha);
        let zzwbeta = poly_evaluate(unity, &zz, &wbeta);

        let ya: Vec<Fr> = value
            .iter()
            .zip(wbeta.iter().zip(zzwbeta.iter()))
            .map(|(v, (u, a))| v * u / nf * a)
            .collect();
        let yb: Vec<G1> = ya
            .iter()
            .enumerate()
            .map(|(i, v)| self.gl[beta[i]] * v)
            .collect();

        let ha = poly_interpolate(&self.unity, &wbeta, &ya);
        let hb = poly_interpolate(&self.unity, &wbeta, &yb);

        let evala = poly_evaluate(&self.unity, &ha, &walpha);
        let evalb = poly_evaluate(&self.unity, &hb, &walpha);

        let lindex = alpha.iter().map(|i| self.gl[*i]);
        gq.iter()
            .zip(evala.iter().zip(evalb.iter()))
            .zip(zwalpha.iter().zip(lindex))
            .map(|((g, (a, b)), (z, l))| g + l * (a / z) - *b * (Fr::ONE / z))
            .collect()
    }

    pub fn update_witness(&self, alpha: usize, gq: G1, beta: usize, value: Fr) -> G1 {
        let nf = &self.nf;
        let unity = &self.unity;
        let step = unity.len() / self.n;

        let walpha = unity[alpha * step];
        let wbeta = unity[beta * step];

        if alpha != beta {
            gq + (self.gl[alpha] - self.gl[beta]) * (value * wbeta / nf / (walpha - wbeta))
        } else {
            gq + self.gll[alpha] * (value * walpha / nf)
        }
    }

    /// Produce a multi-proof given a list of proofs
    pub fn aggregate_proof(&self, index: &[usize], gq: &[G1]) -> G1 {
        let n = self.n;
        let unity = &self.unity;
        let step = unity.len() / n;
        let x = &index.iter().map(|i| unity[*i * step]).collect::<Vec<Fr>>();
        let d = poly_delta(unity, x);
        (0..index.len()).map(|i| gq[i] * (Fr::ONE / d[i])).sum()
    }
}

#[cfg(test)]
mod tests {
    use ark_ff::Field;

    use super::*;
    use crate::vc_parameter::tests::test_parameter;

    #[test]
    fn test_vc_context_new() {
        let (_s, vc_p) = test_parameter(3);
        let vc_c = VcContext::new(&vc_p, vc_p.logn);

        let n = vc_c.n;
        let gs1 = &vc_p.gs1;
        let unity = &vc_c.unity;
        let step = unity.len() / n;

        let mut gl: Vec<G1> = Vec::with_capacity(n);
        for i in 0..n {
            let mut x_power = Fr::ONE;
            gl.push(G1::zero());
            for j in 0..n {
                gl[i] += gs1[n - j - 1] * x_power;
                x_power *= unity[i * step];
            }
        }

        assert_eq!(gl, vc_c.gl);

        let mut gll: Vec<G1> = Vec::with_capacity(n);
        for i in 0..n {
            let mut x_power = Fr::ONE;
            gll.push(G1::zero());
            for j in 0..n - 1 {
                gll[i] += gs1[n - j - 2] * (Fr::from((j + 1) as u32) * x_power);
                x_power *= unity[i * step];
            }
        }

        assert_eq!(gll, vc_c.gll);
    }

    #[test]
    fn test_vc_context_commitment() {
        let (s, vc_p) = test_parameter(3);
        let vc_c = VcContext::new(&vc_p, 1);
        let n = vc_c.n;
        let v = [0, 1].map(Fr::from);
        let unity = &vc_c.unity;
        let step = unity.len() / n;

        let (gc, gq) = vc_c.build_commitment(&v);
        assert_eq!(
            gc,
            G1::generator()
                * (s * (Fr::ONE / (unity[step] - unity[0])) - (Fr::ONE / (unity[step] - unity[0])))
        );
        assert_eq!(
            gq[0],
            G1::generator() * (Fr::ONE / (unity[step] - unity[0]))
        );
        assert!(vc_c.verify(&vc_p, gc, 0, v[0], gq[0]));
        assert!(vc_c.verify(&vc_p, gc, 1, v[1], gq[1]));
    }

    #[test]
    fn test_vc_context_verify() {
        let (_s, vc_p) = test_parameter(3);
        let vc_c = VcContext::new(&vc_p, vc_p.logn);
        let v = [1, 4, 5, 2, 3, 6, 7, 0].map(Fr::from);

        let n = vc_c.n;
        let (gc, gq) = vc_c.build_commitment(&v);
        for i in 0..n {
            assert!(vc_c.verify(&vc_p, gc, i, v[i], gq[i]));
        }
        for i in 0..n {
            assert!(!vc_c.verify(&vc_p, gc, i, v[i] + Fr::ONE, gq[i]));
        }
    }

    #[test]
    fn test_vc_context_verify_multi() {
        let (_s, vc_p) = test_parameter(3);
        let vc_c = VcContext::new(&vc_p, vc_p.logn);
        let v = [1, 4, 5, 2, 3, 6, 7, 0].map(Fr::from);

        let (gc, gq) = vc_c.build_commitment(&v);
        let gqq = vc_c.aggregate_proof(&[0, 1, 2], &gq[0..=2]);
        assert!(vc_c.verify_multi(&vc_p, gc, &[0, 1, 2], &v[0..=2], gqq));

        let (gc, gq) = vc_c.build_commitment(&v);
        let gqq = vc_c.aggregate_proof(&[1, 2, 3], &gq[1..=3]);
        assert!(vc_c.verify_multi(&vc_p, gc, &[1, 2, 3], &v[1..=3], gqq));

        let (gc, gq) = vc_c.build_commitment(&v);
        let gqq = vc_c.aggregate_proof(&[1, 2, 3, 4], &gq[1..=4]);
        assert!(vc_c.verify_multi(&vc_p, gc, &[1, 2, 3, 4], &v[1..=4], gqq));

        let index = [3, 4, 5, 6];
        let gqq = vc_c.aggregate_proof(&index, &gq[3..=6]);
        assert!(vc_c.verify_multi(&vc_p, gc, &index, &v[3..=6], gqq));

        let index = [0, 1, 2, 3, 4, 5, 6];
        let gqq = vc_c.aggregate_proof(&index, &gq[0..=6]);
        assert!(vc_c.verify_multi(&vc_p, gc, &index, &v[0..=6], gqq));
    }

    //Test for update_witness_batch
    #[test]
    fn test_update_witnesses_batch() {
        let (_s, vc_p) = test_parameter(3);
        let vc_c = VcContext::new(&vc_p, vc_p.logn);

        let v = [1, 4, 5, 2, 3, 6, 7, 8].map(Fr::from); // Original values
        let vd = [11, 4, 25, 22, 3, 36, 7, 8].map(Fr::from); // Updated values

        let (gc, gq) = vc_c.build_commitment(&v);
        let (gcd, _gqd) = vc_c.build_commitment(&vd);

        let alpha = [1, 3, 5, 7];
        let beta = [0, 2, 3, 5];

        let gq = [gq[1], gq[3], gq[5], gq[7]];
        let delta_value = [Fr::from(10), Fr::from(20), Fr::from(20), Fr::from(30)];

        let updated_gq = vc_c.update_witnesses_batch(&alpha, &gq, &beta, &delta_value);

        let gc = vc_c.update_commitment(gc, beta[0], delta_value[0]);
        let gc = vc_c.update_commitment(gc, beta[1], delta_value[1]);
        let gc = vc_c.update_commitment(gc, beta[2], delta_value[2]);
        let gc = vc_c.update_commitment(gc, beta[3], delta_value[3]);

        assert!(gc == gcd);

        for i in 0..alpha.len() {
            assert!(vc_c.verify(&vc_p, gc, alpha[i], vd[alpha[i]], updated_gq[i]));
        }
    }

    //Test for update_witness_batch_same
    #[test]
    fn test_update_witness_batch_same() {
        let (_s, vc_p) = test_parameter(3);
        let vc_c = VcContext::new(&vc_p, vc_p.logn);
        let v = [1, 4, 5, 2, 3, 6, 7, 8].map(Fr::from);
        let vd = [1, 14, 5, 22, 3, 36, 7, 48].map(Fr::from);

        let (gc, gq) = vc_c.build_commitment(&v);
        let (gcd, _gqd) = vc_c.build_commitment(&vd);

        // Set up the indices for alpha and beta
        let alpha = [1, 3, 5, 7];
        let beta = [1, 3, 5, 7];
        let gq = [gq[1], gq[3], gq[5], gq[7]];
        let delta_value = [Fr::from(10), Fr::from(20), Fr::from(30), Fr::from(40)];

        // Update witnesses using batch same update
        let updated_gq = vc_c.update_witnesses_batch(&alpha, &gq, &alpha, &delta_value);
        let gc = vc_c.update_commitment(gc, beta[0], delta_value[0]);
        let gc = vc_c.update_commitment(gc, beta[1], delta_value[1]);
        let gc = vc_c.update_commitment(gc, beta[2], delta_value[2]);
        let gc = vc_c.update_commitment(gc, beta[3], delta_value[3]);

        assert!(gc == gcd);
        // Verify that the updated witnesses are correct
        for i in 0..alpha.len() {
            assert!(vc_c.verify(&vc_p, gc, alpha[i], vd[alpha[i]], updated_gq[i]));
        }
    }

    #[test]
    fn test_update_witness() {
        let (_s, vc_p) = test_parameter(3);
        let vc_c = VcContext::new(&vc_p, vc_p.logn);

        let v = [1, 4, 5, 2, 3, 6, 7, 8].map(Fr::from); // Original values
        let vd = [11, 4, 25, 22, 3, 36, 7, 8].map(Fr::from); // Updated values

        let (gc, gq) = vc_c.build_commitment(&v);
        let (gcd, _gqd) = vc_c.build_commitment(&vd);

        let alpha = [1, 3, 5, 7];
        let beta = [0, 2, 3, 5];

        let mut updated_gq = [gq[1], gq[3], gq[5], gq[7]];
        let delta_value = [Fr::from(10), Fr::from(20), Fr::from(20), Fr::from(30)];

        for i in 0..alpha.len() {
            for j in 0..beta.len() {
                updated_gq[i] =
                    vc_c.update_witness(alpha[i], updated_gq[i], beta[j], delta_value[j]);
            }
        }

        let gc = vc_c.update_commitment(gc, beta[0], delta_value[0]);
        let gc = vc_c.update_commitment(gc, beta[1], delta_value[1]);
        let gc = vc_c.update_commitment(gc, beta[2], delta_value[2]);
        let gc = vc_c.update_commitment(gc, beta[3], delta_value[3]);

        assert!(gc == gcd);

        for i in 0..alpha.len() {
            assert!(vc_c.verify(&vc_p, gc, alpha[i], vd[alpha[i]], updated_gq[i]));
        }
    }

    #[test]
    fn test_update_witnesses_batch() {
        let (_s, vc_p) = test_parameter(3);
        let vc_c = VcContext::new(&vc_p, vc_p.logn);

        let v = [1, 4, 5, 2, 3, 6, 7, 8].map(Fr::from); // Original values
        let vd = [11, 4, 25, 22, 3, 36, 7, 8].map(Fr::from); // Updated values

        let (gc, gq) = vc_c.build_commitment(&v);
        let (gcd, _gqd) = vc_c.build_commitment(&vd);

        let alpha = [1, 3, 5, 7];
        let beta = [0, 2, 3, 5];

        let gq = [gq[1], gq[3], gq[5], gq[7]];
        let delta_value = [Fr::from(10), Fr::from(20), Fr::from(20), Fr::from(30)];

        let updated_gq = vc_c.update_witnesses_batch(&alpha, &gq, &beta, &delta_value);

        let gc = vc_c.update_commitment(gc, beta[0], delta_value[0]);
        let gc = vc_c.update_commitment(gc, beta[1], delta_value[1]);
        let gc = vc_c.update_commitment(gc, beta[2], delta_value[2]);
        let gc = vc_c.update_commitment(gc, beta[3], delta_value[3]);

        assert!(gc == gcd);

        for i in 0..alpha.len() {
            assert!(vc_c.verify(&vc_p, gc, alpha[i], vd[alpha[i]], updated_gq[i]));
        }
    }

    #[test]
    fn test_update_witnesses_batch_same() {
        let (_s, vc_p) = test_parameter(3);
        let vc_c = VcContext::new(&vc_p, vc_p.logn);
        let v = [1, 4, 5, 2, 3, 6, 7, 8].map(Fr::from);
        let vd = [1, 14, 5, 22, 3, 36, 7, 48].map(Fr::from);

        let (gc, gq) = vc_c.build_commitment(&v);
        let (gcd, _gqd) = vc_c.build_commitment(&vd);

        // Set up the indices for alpha and beta
        let alpha = [1, 3, 5, 7];
        let beta = [1, 3, 5, 7];
        let gq = [gq[1], gq[3], gq[5], gq[7]];
        let delta_value = [Fr::from(10), Fr::from(20), Fr::from(30), Fr::from(40)];

        // Update witnesses using batch same update
        let updated_gq = vc_c.update_witnesses_batch(&alpha, &gq, &alpha, &delta_value);
        let gc = vc_c.update_commitment(gc, beta[0], delta_value[0]);
        let gc = vc_c.update_commitment(gc, beta[1], delta_value[1]);
        let gc = vc_c.update_commitment(gc, beta[2], delta_value[2]);
        let gc = vc_c.update_commitment(gc, beta[3], delta_value[3]);

        assert!(gc == gcd);
        // Verify that the updated witnesses are correct
        for i in 0..alpha.len() {
            assert!(vc_c.verify(&vc_p, gc, alpha[i], vd[alpha[i]], updated_gq[i]));
        }
    }

    #[test]
    fn test_update_witnesses_batch_different() {
        let (_s, vc_p) = test_parameter(3);
        let vc_c = VcContext::new(&vc_p, vc_p.logn);
        let v = [1, 4, 5, 2, 3, 6, 7, 0].map(Fr::from);
        let vd = [11, 4, 25, 2, 3, 6, 7, 0].map(Fr::from);

        let (gc, gq) = vc_c.build_commitment(&v);
        let (gcd, _gqd) = vc_c.build_commitment(&vd);

        // Set up the indices for alpha and beta
        let alpha = [1, 3, 5];
        let beta = [0, 2];
        let gq = [gq[1], gq[3], gq[5]];
        let delta_value = [Fr::from(10), Fr::from(20)];

        // Update witnesses using batch different update
        let updated_gq = vc_c.update_witnesses_batch(&alpha, &gq, &beta, &delta_value);
        let gc = vc_c.update_commitment(gc, beta[0], delta_value[0]);
        let gc = vc_c.update_commitment(gc, beta[1], delta_value[1]);

        assert!(gc == gcd);
        // Verify that the updated witnesses are correct
        for i in 0..alpha.len() {
            assert!(vc_c.verify(&vc_p, gc, alpha[i], v[alpha[i]], updated_gq[i]));
        }
    }
}<|MERGE_RESOLUTION|>--- conflicted
+++ resolved
@@ -268,16 +268,10 @@
     pub fn update_witnesses_batch_same(&self, alpha: &[usize], gq: &[G1], value: &[Fr]) -> Vec<G1> {
         let nf = &self.nf;
         let unity = &self.unity;
-<<<<<<< HEAD
-
-        //Compute coefficients of zeroing polynomial
-        let walpha = alpha.iter().map(|i| unity[*i]).collect::<Vec<Fr>>();
-=======
         let step = unity.len() / self.n;
 
         //Compute coefficients of zeroing polynomial
         let walpha = alpha.iter().map(|i| unity[*i * step]).collect::<Vec<Fr>>();
->>>>>>> 009f1125
         let g = poly_zero(unity, &walpha);
 
         //The derivative of the zeroing polynomial
@@ -371,11 +365,7 @@
             .map(|((g, (a, b)), (z, l))| g + l * (a / z) - *b * (Fr::ONE / z))
             .collect();
 
-<<<<<<< HEAD
-        let llindex = alpha.iter().map(|i| self.gll[*i] * (unity[*i] / nf));
-=======
         let llindex = alpha.iter().map(|i| self.gll[*i] * (unity[*i * step] / nf));
->>>>>>> 009f1125
         nq.iter()
             .zip(llindex.zip(value.iter()))
             .map(|(n, (l, v))| n + l * v)
@@ -570,9 +560,8 @@
         assert!(vc_c.verify_multi(&vc_p, gc, &index, &v[0..=6], gqq));
     }
 
-    //Test for update_witness_batch
-    #[test]
-    fn test_update_witnesses_batch() {
+    #[test]
+    fn test_update_witness() {
         let (_s, vc_p) = test_parameter(3);
         let vc_c = VcContext::new(&vc_p, vc_p.logn);
 
@@ -585,10 +574,15 @@
         let alpha = [1, 3, 5, 7];
         let beta = [0, 2, 3, 5];
 
-        let gq = [gq[1], gq[3], gq[5], gq[7]];
+        let mut updated_gq = [gq[1], gq[3], gq[5], gq[7]];
         let delta_value = [Fr::from(10), Fr::from(20), Fr::from(20), Fr::from(30)];
 
-        let updated_gq = vc_c.update_witnesses_batch(&alpha, &gq, &beta, &delta_value);
+        for i in 0..alpha.len() {
+            for j in 0..beta.len() {
+                updated_gq[i] =
+                    vc_c.update_witness(alpha[i], updated_gq[i], beta[j], delta_value[j]);
+            }
+        }
 
         let gc = vc_c.update_commitment(gc, beta[0], delta_value[0]);
         let gc = vc_c.update_commitment(gc, beta[1], delta_value[1]);
@@ -602,9 +596,39 @@
         }
     }
 
-    //Test for update_witness_batch_same
-    #[test]
-    fn test_update_witness_batch_same() {
+    #[test]
+    fn test_update_witnesses_batch() {
+        let (_s, vc_p) = test_parameter(3);
+        let vc_c = VcContext::new(&vc_p, vc_p.logn);
+
+        let v = [1, 4, 5, 2, 3, 6, 7, 8].map(Fr::from); // Original values
+        let vd = [11, 4, 25, 22, 3, 36, 7, 8].map(Fr::from); // Updated values
+
+        let (gc, gq) = vc_c.build_commitment(&v);
+        let (gcd, _gqd) = vc_c.build_commitment(&vd);
+
+        let alpha = [1, 3, 5, 7];
+        let beta = [0, 2, 3, 5];
+
+        let gq = [gq[1], gq[3], gq[5], gq[7]];
+        let delta_value = [Fr::from(10), Fr::from(20), Fr::from(20), Fr::from(30)];
+
+        let updated_gq = vc_c.update_witnesses_batch(&alpha, &gq, &beta, &delta_value);
+
+        let gc = vc_c.update_commitment(gc, beta[0], delta_value[0]);
+        let gc = vc_c.update_commitment(gc, beta[1], delta_value[1]);
+        let gc = vc_c.update_commitment(gc, beta[2], delta_value[2]);
+        let gc = vc_c.update_commitment(gc, beta[3], delta_value[3]);
+
+        assert!(gc == gcd);
+
+        for i in 0..alpha.len() {
+            assert!(vc_c.verify(&vc_p, gc, alpha[i], vd[alpha[i]], updated_gq[i]));
+        }
+    }
+
+    #[test]
+    fn test_update_witnesses_batch_same() {
         let (_s, vc_p) = test_parameter(3);
         let vc_c = VcContext::new(&vc_p, vc_p.logn);
         let v = [1, 4, 5, 2, 3, 6, 7, 8].map(Fr::from);
@@ -634,103 +658,6 @@
     }
 
     #[test]
-    fn test_update_witness() {
-        let (_s, vc_p) = test_parameter(3);
-        let vc_c = VcContext::new(&vc_p, vc_p.logn);
-
-        let v = [1, 4, 5, 2, 3, 6, 7, 8].map(Fr::from); // Original values
-        let vd = [11, 4, 25, 22, 3, 36, 7, 8].map(Fr::from); // Updated values
-
-        let (gc, gq) = vc_c.build_commitment(&v);
-        let (gcd, _gqd) = vc_c.build_commitment(&vd);
-
-        let alpha = [1, 3, 5, 7];
-        let beta = [0, 2, 3, 5];
-
-        let mut updated_gq = [gq[1], gq[3], gq[5], gq[7]];
-        let delta_value = [Fr::from(10), Fr::from(20), Fr::from(20), Fr::from(30)];
-
-        for i in 0..alpha.len() {
-            for j in 0..beta.len() {
-                updated_gq[i] =
-                    vc_c.update_witness(alpha[i], updated_gq[i], beta[j], delta_value[j]);
-            }
-        }
-
-        let gc = vc_c.update_commitment(gc, beta[0], delta_value[0]);
-        let gc = vc_c.update_commitment(gc, beta[1], delta_value[1]);
-        let gc = vc_c.update_commitment(gc, beta[2], delta_value[2]);
-        let gc = vc_c.update_commitment(gc, beta[3], delta_value[3]);
-
-        assert!(gc == gcd);
-
-        for i in 0..alpha.len() {
-            assert!(vc_c.verify(&vc_p, gc, alpha[i], vd[alpha[i]], updated_gq[i]));
-        }
-    }
-
-    #[test]
-    fn test_update_witnesses_batch() {
-        let (_s, vc_p) = test_parameter(3);
-        let vc_c = VcContext::new(&vc_p, vc_p.logn);
-
-        let v = [1, 4, 5, 2, 3, 6, 7, 8].map(Fr::from); // Original values
-        let vd = [11, 4, 25, 22, 3, 36, 7, 8].map(Fr::from); // Updated values
-
-        let (gc, gq) = vc_c.build_commitment(&v);
-        let (gcd, _gqd) = vc_c.build_commitment(&vd);
-
-        let alpha = [1, 3, 5, 7];
-        let beta = [0, 2, 3, 5];
-
-        let gq = [gq[1], gq[3], gq[5], gq[7]];
-        let delta_value = [Fr::from(10), Fr::from(20), Fr::from(20), Fr::from(30)];
-
-        let updated_gq = vc_c.update_witnesses_batch(&alpha, &gq, &beta, &delta_value);
-
-        let gc = vc_c.update_commitment(gc, beta[0], delta_value[0]);
-        let gc = vc_c.update_commitment(gc, beta[1], delta_value[1]);
-        let gc = vc_c.update_commitment(gc, beta[2], delta_value[2]);
-        let gc = vc_c.update_commitment(gc, beta[3], delta_value[3]);
-
-        assert!(gc == gcd);
-
-        for i in 0..alpha.len() {
-            assert!(vc_c.verify(&vc_p, gc, alpha[i], vd[alpha[i]], updated_gq[i]));
-        }
-    }
-
-    #[test]
-    fn test_update_witnesses_batch_same() {
-        let (_s, vc_p) = test_parameter(3);
-        let vc_c = VcContext::new(&vc_p, vc_p.logn);
-        let v = [1, 4, 5, 2, 3, 6, 7, 8].map(Fr::from);
-        let vd = [1, 14, 5, 22, 3, 36, 7, 48].map(Fr::from);
-
-        let (gc, gq) = vc_c.build_commitment(&v);
-        let (gcd, _gqd) = vc_c.build_commitment(&vd);
-
-        // Set up the indices for alpha and beta
-        let alpha = [1, 3, 5, 7];
-        let beta = [1, 3, 5, 7];
-        let gq = [gq[1], gq[3], gq[5], gq[7]];
-        let delta_value = [Fr::from(10), Fr::from(20), Fr::from(30), Fr::from(40)];
-
-        // Update witnesses using batch same update
-        let updated_gq = vc_c.update_witnesses_batch(&alpha, &gq, &alpha, &delta_value);
-        let gc = vc_c.update_commitment(gc, beta[0], delta_value[0]);
-        let gc = vc_c.update_commitment(gc, beta[1], delta_value[1]);
-        let gc = vc_c.update_commitment(gc, beta[2], delta_value[2]);
-        let gc = vc_c.update_commitment(gc, beta[3], delta_value[3]);
-
-        assert!(gc == gcd);
-        // Verify that the updated witnesses are correct
-        for i in 0..alpha.len() {
-            assert!(vc_c.verify(&vc_p, gc, alpha[i], vd[alpha[i]], updated_gq[i]));
-        }
-    }
-
-    #[test]
     fn test_update_witnesses_batch_different() {
         let (_s, vc_p) = test_parameter(3);
         let vc_c = VcContext::new(&vc_p, vc_p.logn);
